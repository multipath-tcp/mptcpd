// SPDX-License-Identifier: BSD-3-Clause
/**
 * @file netlink_pm_upstream.c
 *
 * @brief Upstream kernel generic netlink path manager details.
 *
 * Copyright (c) 2020-2022, Intel Corporation
 */

#ifdef HAVE_CONFIG_H
# include <mptcpd/private/config.h>
#endif

#include <assert.h>
#include <errno.h>
#include <sys/socket.h>

#pragma GCC diagnostic push
#pragma GCC diagnostic ignored "-Wpedantic"
#include <ell/genl.h>
#include <ell/util.h>  // For L_STRINGIFY needed by l_error(), etc.
#include <ell/log.h>
#pragma GCC diagnostic pop

#include <mptcpd/types.h>
#include <mptcpd/listener_manager.h>
#include <mptcpd/path_manager.h>
#include <mptcpd/private/netlink_pm.h>
#include <mptcpd/private/path_manager.h>
#include <mptcpd/private/addr_info.h>
#include <mptcpd/private/sockaddr.h>
#include <mptcpd/private/mptcp_upstream.h>

#include "commands.h"
#include "netlink_pm.h"
#include "path_manager.h"

// Sanity check
#if MPTCPD_ADDR_FLAG_SIGNAL != MPTCP_PM_ADDR_FLAG_SIGNAL                \
        || MPTCPD_ADDR_FLAG_SUBFLOW != MPTCP_PM_ADDR_FLAG_SUBFLOW       \
        || MPTCPD_ADDR_FLAG_BACKUP != MPTCP_PM_ADDR_FLAG_BACKUP         \
        || MPTCPD_ADDR_FLAG_FULLMESH != MPTCP_PM_ADDR_FLAG_FULLMESH
# error Mismatch between mptcpd and upstream kernel addr flags.
#endif


// --------------------------------------------------------------
//                 Common Utility Functions
// --------------------------------------------------------------
struct addr_info
{
        struct sockaddr const *const addr;
        mptcpd_aid_t id;
        uint32_t flags;
        int32_t ifindex;
};

static bool append_ip(struct l_genl_msg *msg, struct addr_info *info)
{
        struct sockaddr const *const addr = info->addr;

        assert(mptcpd_is_inet_family(addr));

        uint16_t type = 0;
        uint16_t len = 0;
        void const *data = NULL;

        if (addr->sa_family == AF_INET) {
                type = MPTCP_PM_ADDR_ATTR_ADDR4;

                struct sockaddr_in const *const addr4 =
                        (struct sockaddr_in *) addr;

                data = &addr4->sin_addr;
                len  = sizeof(addr4->sin_addr);
        } else {
                type = MPTCP_PM_ADDR_ATTR_ADDR6;

                struct sockaddr_in6 const *const addr6 =
                        (struct sockaddr_in6 *) addr;

                data = &addr6->sin6_addr;
                len  = sizeof(addr6->sin6_addr);
        }

        return l_genl_msg_append_attr(msg, type, len, data);
}

static bool append_addr_attr(struct l_genl_msg *msg,
                             struct addr_info *info,
                             uint16_t nested_type)
{
        assert(nested_type == MPTCP_PM_ATTR_ADDR
               || nested_type == MPTCP_PM_ATTR_ADDR_REMOTE);

        // Types chosen to match MPTCP genl API.
        uint16_t const family = mptcpd_get_addr_family(info->addr);
        uint16_t const port   = mptcpd_get_port_number(info->addr);

        return l_genl_msg_enter_nested(msg,
                                       NLA_F_NESTED | nested_type)
                && l_genl_msg_append_attr(
                        msg,
                        MPTCP_PM_ADDR_ATTR_FAMILY,
                        sizeof(family),  // sizeof(uint16_t)
                        &family)
                && append_ip(msg, info)
                && (port == 0 ||
                    l_genl_msg_append_attr(msg,
                                           MPTCP_PM_ADDR_ATTR_PORT,
                                           sizeof(port),  // sizeof(uint16_t)
                                           &port))
                && (info->id == 0
                    || l_genl_msg_append_attr(
                            msg,
                            MPTCP_PM_ADDR_ATTR_ID,
                            sizeof(info->id),  // sizeof(uint8_t)
                            &info->id))
                && (info->flags == 0
                    || l_genl_msg_append_attr(
                            msg,
                            MPTCP_PM_ADDR_ATTR_FLAGS,
                            sizeof(info->flags),  // sizeof(uint32_t)
                            &info->flags))
                && (info->ifindex == 0
                    || l_genl_msg_append_attr(
                            msg,
                            MPTCP_PM_ADDR_ATTR_IF_IDX,
                            sizeof(info->ifindex),   // sizeof(int32_t)
                            &info->ifindex))
                && l_genl_msg_leave_nested(msg);
}

static bool append_local_addr_attr(struct l_genl_msg *msg,
                                   struct addr_info *info)
{
        static uint16_t const nested_type = MPTCP_PM_ATTR_ADDR;

        return append_addr_attr(msg, info, nested_type);
}

static bool append_remote_addr_attr(struct l_genl_msg *msg,
                                    struct addr_info *info)
{
        static uint16_t const nested_type = MPTCP_PM_ATTR_ADDR_REMOTE;

        return append_addr_attr(msg, info, nested_type);
}

static int send_add_addr(struct mptcpd_pm *pm,
                         uint8_t cmd,
                         char const *cmd_name,
                         struct addr_info *info,
                         mptcpd_token_t token)
{
        assert(cmd == MPTCP_PM_CMD_ANNOUNCE
               || cmd == MPTCP_PM_CMD_ADD_ADDR);

        /*
          Payload (nested):
              (nested)
                  Local address family
                  Local address
                  Local port (optional)
                  Local address ID (optional)
                  Flags (optional)
                  Network interface index (optional)
              Token (required for user space MPTCP_PM_CMD_ANNOUNCE)
         */

        // Types chosen to match MPTCP genl API.
        uint16_t const family = mptcpd_get_addr_family(info->addr);
        uint16_t const port   = mptcpd_get_port_number(info->addr);

        /*
          The MPTCP_PM_ADDR_FLAG_SIGNAL flag is required when a port
          is specified.  Make sure it is set.
        */
        if (port != 0)
                info->flags |= MPTCP_PM_ADDR_FLAG_SIGNAL;

        size_t const payload_size =
                MPTCPD_NLA_ALIGN(family)
                + MPTCPD_NLA_ALIGN_ADDR(info->addr)
                + MPTCPD_NLA_ALIGN_OPT(port)
                + MPTCPD_NLA_ALIGN_OPT(info->id)
                + MPTCPD_NLA_ALIGN_OPT(info->flags)
                + MPTCPD_NLA_ALIGN_OPT(info->ifindex)
                + MPTCPD_NLA_ALIGN_OPT(token);

        struct l_genl_msg *const msg =
                l_genl_msg_new_sized(cmd, payload_size);

        bool const appended =
                append_local_addr_attr(msg, info)
                && (token == 0
                    || l_genl_msg_append_attr(
                            msg,
                            MPTCP_PM_ATTR_TOKEN,
                            sizeof(token),  // sizeof(uint32_t)
                            &token));

        if (!appended) {
                l_genl_msg_unref(msg);

                return ENOMEM;
        }

        return l_genl_family_send(pm->family,
                                  msg,
                                  mptcpd_family_send_callback,
                                  (void *) cmd_name, /* user data */
                                  NULL  /* destroy */) == 0;
}

// --------------------------------------------------------------
//          User Space Path Manager Related Functions
// --------------------------------------------------------------
static int upstream_announce(struct mptcpd_pm *pm,
                             struct sockaddr *addr,
                             mptcpd_aid_t id,
                             mptcpd_token_t token)
{
        /**
         * Set up MPTCP listening socket.
         *
         * @note An ephemeral port will be assigned to the port in
         *       @a addr if it is zero.
         *
         * @todo This should be optional.
         */
        int const r = mptcpd_lm_listen(pm->lm, addr);

        if (r != 0)
                return r;

        /**
         * @todo Add support for the optional network interface index
         *       attribute.
         */
        struct addr_info info = {
                .addr     = addr,
                .id       = id,
                .flags    = MPTCP_PM_ADDR_FLAG_SIGNAL,
                // .ifindex  = ...
        };

        return send_add_addr(pm,
                             MPTCP_PM_CMD_ANNOUNCE,
                             "announce",
                             &info,
                             token);
}

struct remove_info
{
        struct mptcpd_lm *const lm;
        struct sockaddr const *const sa;
};

static void upstream_remove_callback(struct l_genl_msg *msg, void *user_data)
{
        static char const op[] = "remove_addr";

        mptcpd_family_send_callback(msg, (void *) op);

        /**
         * @todo The above @c mptcpd_family_send_callback() function
         *       also calls @c l_genl_msg_get_error().  We could
         *       refactor but that may not be worth the trouble since
         *       @c l_genl_msg_get_error() is not an expensive call.
         */
        if (l_genl_msg_get_error(msg) == 0) {
                struct remove_info *info = user_data;

                /**
                 * Stop listening on MPTCP socket.
                 *
                 * @todo This should be optional.
                 */
                (void) mptcpd_lm_close(info->lm, info->sa);
        }
}

static int upstream_remove(struct mptcpd_pm *pm,
                           struct sockaddr const *addr,
                           mptcpd_aid_t id,
                           mptcpd_token_t token)
{
        /**
         * @todo Refactor upstream_remove() and
         *       mptcp_org_remove_addr() functions. They only differ
         *       by command and attribute types, and callback
         *       function.
         */

        /*
          Payload:
              Token
              Local address ID
         */

        size_t const payload_size =
                MPTCPD_NLA_ALIGN(token)
                + MPTCPD_NLA_ALIGN(id);

        struct l_genl_msg *const msg =
                l_genl_msg_new_sized(MPTCP_PM_CMD_REMOVE, payload_size);

        bool const appended =
                l_genl_msg_append_attr(msg,
                                       MPTCP_PM_ATTR_TOKEN,
                                       sizeof(token),
                                       &token)
                && l_genl_msg_append_attr(
                        msg,
                        MPTCP_PM_ATTR_LOC_ID,
                        sizeof(id),
                        &id);

        if (!appended) {
                l_genl_msg_unref(msg);

                return ENOMEM;
        }

        struct remove_info info = { .lm = pm->lm, .sa = addr };

        bool const result =
                l_genl_family_send(pm->family,
                                   msg,
                                   upstream_remove_callback,
                                   &info, /* user data */
                                   NULL  /* destroy */);

        return result == 0;
}

static int upstream_add_subflow(struct mptcpd_pm *pm,
                                mptcpd_token_t token,
                                mptcpd_aid_t local_id,
                                mptcpd_aid_t remote_id,
                                struct sockaddr const *local_addr,
                                struct sockaddr const *remote_addr,
                                bool backup)
{
        (void) backup;

        /**
         * @todo Flags, like @c MPTCP_PM_ADDR_FLAG_BACKUP are not
         *       parsed in the kernel when the user space creates a
         *       subflow.  Should we call @c upstream_set_backup() if
         *       @a backup is @c true or just drop the @a backup
         *       parameter altogether?
         */

        /*
          Payload:
              Token
              (nested)
                  Local address ID
                  Local address family
                  Local address
                  Local port (optional, unused by kernel)
              (nested)
                  Remote address ID
                  Remote address family
                  Remote address
                  Remote port
         */

        /**
         * @todo The local port isn't used.  Should we explicitly set it
         *       to zero, or at least issue a diagnostic if it isn't zero?
         */
        struct addr_info local = {
                .addr = local_addr,
                .id   = local_id
        };

        struct addr_info remote = {
                .addr = remote_addr,
                .id   = remote_id
        };

        uint16_t const local_port  = mptcpd_get_port_number(local_addr);

        size_t const payload_size =
                MPTCPD_NLA_ALIGN(token)
                + MPTCPD_NLA_ALIGN(local_id)
                + MPTCPD_NLA_ALIGN(uint16_t)          // local family
                + MPTCPD_NLA_ALIGN_ADDR(local_addr)
<<<<<<< HEAD
                + MPTCPD_NLA_ALIGN(remote_id)
                + MPTCPD_NLA_ALIGN(sizeof(uint16_t))  // remote family
                + MPTCPD_NLA_ALIGN_ADDR(remote_addr)
                + MPTCPD_NLA_ALIGN(sizeof(uint16_t)); // remote port
=======
                + MPTCPD_NLA_ALIGN_OPT(local_port)
                + MPTCPD_NLA_ALIGN(uint16_t)          // remote family
                + MPTCPD_NLA_ALIGN_ADDR(remote_addr)
                + MPTCPD_NLA_ALIGN(uint16_t);         // remote port
>>>>>>> ccc77826

        struct l_genl_msg *const msg =
                l_genl_msg_new_sized(MPTCP_PM_CMD_SUBFLOW_CREATE,
                                     payload_size);

        bool const appended =
                l_genl_msg_append_attr(
                        msg,
                        MPTCP_PM_ATTR_TOKEN,
                        sizeof(token),  // sizeof(uint32_t)
                        &token)
                && append_local_addr_attr(msg, &local)
                && append_remote_addr_attr(msg, &remote);

        if (!appended) {
                l_genl_msg_unref(msg);

                return ENOMEM;
        }

        return l_genl_family_send(pm->family,
                                  msg,
                                  mptcpd_family_send_callback,
                                  "add_subflow", /* user data */
                                  NULL  /* destroy */) == 0;
}

static int upstream_remove_subflow(struct mptcpd_pm *pm,
                                   mptcpd_token_t token,
                                   struct sockaddr const *local_addr,
                                   struct sockaddr const *remote_addr)
{
        /*
          Payload:
              Token
              (nested)
                  Local address family
                  Local address
                  Local port
              (nested)
                  Remote address family
                  Remote address
                  Remote port
         */

        struct addr_info local = {
                .addr = local_addr,
        };

        struct addr_info remote = {
                .addr = remote_addr,
        };

        size_t const payload_size =
                MPTCPD_NLA_ALIGN(token)
                + MPTCPD_NLA_ALIGN(uint16_t)          // local family
                + MPTCPD_NLA_ALIGN_ADDR(local_addr)
                + MPTCPD_NLA_ALIGN(uint16_t)          // local port
                + MPTCPD_NLA_ALIGN(uint16_t)          // remote family
                + MPTCPD_NLA_ALIGN_ADDR(remote_addr)
<<<<<<< HEAD
                + MPTCPD_NLA_ALIGN(sizeof(uint16_t)); // remote port
=======
                + MPTCPD_NLA_ALIGN(uint16_t);         // remote port
>>>>>>> ccc77826

        struct l_genl_msg *const msg =
                l_genl_msg_new_sized(MPTCP_PM_CMD_SUBFLOW_DESTROY,
                                     payload_size);

        bool const appended =
                l_genl_msg_append_attr(
                        msg,
                        MPTCP_PM_ATTR_TOKEN,
                        sizeof(token),  // sizeof(uint32_t)
                        &token)
                && append_local_addr_attr(msg, &local)
                && append_remote_addr_attr(msg, &remote);

        if (!appended) {
                l_genl_msg_unref(msg);

                return ENOMEM;
        }

        return l_genl_family_send(pm->family,
                                  msg,
                                  mptcpd_family_send_callback,
                                  "remove_subflow", /* user data */
                                  NULL  /* destroy */) == 0;
}

static int upstream_set_backup(struct mptcpd_pm *pm,
                               mptcpd_token_t token,
                               struct sockaddr const *local_addr,
                               struct sockaddr const *remote_addr,
                               bool backup)
{
        /*
          Payload:
              Token
              (nested)
                  Local address family
                  Local address
                  Local port
                  Local flags (backup)
              (nested)
                  Remote address family
                  Remote address
                  Remote port
         */

        struct addr_info local = {
                .addr  = local_addr,
                .flags = (backup ? MPTCP_PM_ADDR_FLAG_BACKUP : 0)
        };

        struct addr_info remote = {
                .addr = remote_addr,
        };

        size_t const payload_size =
                MPTCPD_NLA_ALIGN(token)
                + MPTCPD_NLA_ALIGN(uint16_t)           // local family
                + MPTCPD_NLA_ALIGN_ADDR(local_addr)
                + MPTCPD_NLA_ALIGN(uint16_t)           // local port
                + MPTCPD_NLA_ALIGN(local.flags)
                + MPTCPD_NLA_ALIGN(uint16_t)           // remote family
                + MPTCPD_NLA_ALIGN_ADDR(remote_addr)
                + MPTCPD_NLA_ALIGN(uint16_t);          // remote port

        struct l_genl_msg *const msg =
                l_genl_msg_new_sized(MPTCP_PM_CMD_SET_FLAGS,
                                     payload_size);

        bool const appended =
                l_genl_msg_append_attr(
                        msg,
                        MPTCP_PM_ATTR_TOKEN,
                        sizeof(token),  // sizeof(uint32_t)
                        &token)
                && append_local_addr_attr(msg, &local)
                && append_remote_addr_attr(msg, &remote);

        if (!appended) {
                l_genl_msg_unref(msg);

                return ENOMEM;
        }

        return l_genl_family_send(pm->family,
                                  msg,
                                  mptcpd_family_send_callback,
                                  "set_backup", /* user data */
                                  NULL  /* destroy */) == 0;
}

// --------------------------------------------------------------
//          Kernel Path Manager Related Functions
// --------------------------------------------------------------
/**
 * @struct get_addr_user_callback
 *
 * @brief Convenience struct for passing addr to user callback.
 */
struct get_addr_user_callback
{
        /// User supplied get_addr/dump_addrs callback.
        mptcpd_kpm_get_addr_cb_t get_addr;

        /// User data to be passed to one of the above callback.
        void *data;

        /**
         * Function to be called upon completion of the
         * get_addr/dump_addrs call.  This function is called
         * regardless of whether or not the get_addr/dump_addrs call
         * asynchronously returns a network address.  It is also only
         * called once, whereas the above @c get_addr callback may be
         * called multiple times during a @c dump_addrs call.
         */
        mptcpd_complete_func_t complete;

        /// Callback is for a dump_addrs call.
        bool dump;
};

/**
 * @struct get_limits_user_callback
 *
 * @brief Convenience struct for passing limits to user callback.
 */
struct get_limits_user_callback
{
        /// User supplied callback.
        mptcpd_pm_get_limits_cb get_limits;

        /// User data to be passed to the above callback.
        void *data;
};

// -----------------------------------------------------------------------

/**
 * @brief Initialize a @c struct @c mptcpd_addr_info instance.
 *
 * Initialize a @c addr_info instance with the provided IPv4 or
 * IPv6 address.  Only one is required and used.  The @a port, @a id,
 * @a flags, and @a index are optional and may be set to @c NULL if
 * not used.
 *
 * @param[in]     addr4 IPv4 internet address (network byte order).
 * @param[in]     addr6 IPv6 internet address.
 * @param[in]     port  TCP port (host byte order).
 * @param[in]     id    Address ID.
 * @param[in]     flags MPTCP flags.
 * @param[in]     index Network interface index.
 * @param[in,out] addr  mptcpd network address information.
 *
 * @note This function is mostly meant for internal use.
 *
 * @return @c true on success.  @c false otherwise.
 */
static bool mptcpd_addr_info_init(in_addr_t       const *addr4,
                                  struct in6_addr const *addr6,
                                  in_port_t       const *port,
                                  uint8_t         const *id,
                                  uint32_t        const *flags,
                                  int32_t         const *index,
                                  struct mptcpd_addr_info *info)
{
        if (info == NULL
            || !mptcpd_sockaddr_storage_init(addr4,
                                             addr6,
                                             port ? htons(*port) : 0,
                                             &info->addr))
                return false;

        info->id    = (id    ? *id    : 0);
        info->flags = (flags ? *flags : 0);
        info->index = (index ? *index : 0);

        return true;
}

static bool get_addr_callback_recurse(struct l_genl_attr *attr,
                                      struct mptcpd_addr_info *info)
{
        struct l_genl_attr nested;
        if (!l_genl_attr_recurse(attr, &nested)) {
                l_error("get_addr: unable to obtain nested data");
                return false;
        }

        uint16_t type;
        uint16_t len;
        void const *data = NULL;

        in_addr_t       const *addr4 = NULL;
        struct in6_addr const *addr6 = NULL;
        in_port_t       const *port  = NULL;
        uint8_t         const *id    = NULL;
        uint32_t        const *flags = NULL;
        int32_t         const *index = NULL;

        while (l_genl_attr_next(&nested, &type, &len, &data)) {
                switch (type) {
                case MPTCP_PM_ADDR_ATTR_FAMILY:
                        /*
                          Ignore.  Deduced from addr attributes
                          below.
                        */
                        break;
                case MPTCP_PM_ADDR_ATTR_ID:
                        id = data;
                        break;
                case MPTCP_PM_ADDR_ATTR_ADDR4:
                        // Sent from kernel in network byte order.
                        addr4 = data;
                        break;
                case MPTCP_PM_ADDR_ATTR_ADDR6:
                        addr6 = data;
                        break;
                case MPTCP_PM_ADDR_ATTR_PORT:
                        // Sent from kernel in host byte order.
                        port = data;
                        break;
                case MPTCP_PM_ADDR_ATTR_FLAGS:
                        flags = data;
                        break;
                case MPTCP_PM_ADDR_ATTR_IF_IDX:
                        index = data;
                        break;
                default:
                        l_warn("Unknown MPTCP_PM_ATTR_ADDR attribute: %d",
                               type);
                        break;
                }
        }

        mptcpd_addr_info_init(addr4, addr6, port, id, flags, index, info);

        return true;
}

static void get_addr_callback(struct l_genl_msg *msg, void *user_data)
{
        struct get_addr_user_callback const *const cb = user_data;

        if (!mptcpd_check_genl_error(msg,
                                     cb->dump
                                     ? "dump_addrs"
                                     : "get_addr"))
                return;

        struct l_genl_attr attr;
        if (!l_genl_attr_init(&attr, msg)) {
                l_error("get_addr: "
                        "Unable to initialize genl attribute");

                return;
        }

        /*
          Payload (nested):
              Network address
              Address ID
              Flags
              Network interface index
        */

        uint16_t type;
        uint16_t len;
        void const *data = NULL;

        struct mptcpd_addr_info addr = { .id = 0 };

        while (l_genl_attr_next(&attr, &type, &len, &data)) {
                /*
                  Sanity check.  The attribute sent by the kernel
                  should always be of type MPTCP_PM_ATTR_ADDR.
                */
                if (type == MPTCP_PM_ATTR_ADDR) {
                        if (!get_addr_callback_recurse(&attr, &addr))
                                return;

                        // Only one addr is sent per get/dump.
                        break;
                } else {
                        /*
                          This should only occur if the kernel
                          get_addr/dump_addrs API changed.
                        */
                        l_error("%s: unexpected attribute of type %u",
                                cb->dump
                                ? "dump_addrs"
                                : "get_addr",
                                type);
                }
        }

        // Pass the results to the user.
        cb->get_addr(&addr, cb->data);
}

static void get_addr_user_callback_free(void *data)
{
        struct get_addr_user_callback *const cb = data;

        if (cb->complete != NULL)
                cb->complete(cb->data);

        l_free(cb);
}

static uint16_t kernel_to_mptcpd_limit(uint16_t type)
{
        // Translate from kernel to mptcpd MPTCP limit.
        switch(type) {
        case MPTCP_PM_ATTR_RCV_ADD_ADDRS:
                return MPTCPD_LIMIT_RCV_ADD_ADDRS;
        case MPTCP_PM_ATTR_SUBFLOWS:
                return MPTCPD_LIMIT_SUBFLOWS;
        default:
                // Kernel sent an unknown MPTCP limit.
                l_warn("Unrecognized MPTCP resource "
                       "limit type: %u.", type);

                break;
        }

        return type;
}

static uint16_t mptcpd_to_kernel_limit(uint16_t type)
{
        switch(type) {
        case MPTCPD_LIMIT_RCV_ADD_ADDRS:
                return MPTCP_PM_ATTR_RCV_ADD_ADDRS;
        case MPTCPD_LIMIT_SUBFLOWS:
                return MPTCP_PM_ATTR_SUBFLOWS;
        default:
                l_warn("Unrecognized MPTCP resource "
                       "limit type: %u.", type);

                break;
        }

        return type;
}

static void get_limits_callback(struct l_genl_msg *msg, void *user_data)
{
        struct get_limits_user_callback const *const cb = user_data;
        struct mptcpd_limit *limits = NULL;
        size_t limits_len = 0;

        if (!mptcpd_check_genl_error(msg, "get_limits"))
                goto get_limits_out;

        struct l_genl_attr attr;
        if (!l_genl_attr_init(&attr, msg)) {
                l_error("get_limits: "
                        "Unable to initialize genl attribute");

                goto get_limits_out;
        }

        /*
          Payload:
              MPTCP limit
        */

        uint16_t type;
        uint16_t len;
        void const *data = NULL;

        while (l_genl_attr_next(&attr, &type, &len, &data)) {
                size_t const offset = limits_len++;

                limits = l_realloc(limits,
                                   sizeof(*limits) * limits_len);

                struct mptcpd_limit *const l = limits + offset;

                l->type  = kernel_to_mptcpd_limit(type);
                l->limit = *(uint32_t const *) data;
        }

get_limits_out:

        // Pass the results to the user.
        cb->get_limits(limits, limits_len, cb->data);

        l_free(limits);
}

static int upstream_add_addr(struct mptcpd_pm *pm,
                             struct sockaddr const *addr,
                             mptcpd_aid_t id,
                             uint32_t flags,
                             int index)
{
        struct addr_info info = {
                .addr     = addr,
                .id       = id,
                .flags    = flags,
                .ifindex  = index
        };

        static uint32_t const token = 0;  // Unused

        return send_add_addr(pm,
                             MPTCP_PM_CMD_ADD_ADDR,
                             "add_addr",
                             &info,
                             token);
}

static int upstream_remove_addr(struct mptcpd_pm *pm,
                                mptcpd_aid_t address_id)
{
        /*
          Payload (nested):
                  Local address ID
         */

        size_t const payload_size = MPTCPD_NLA_ALIGN(address_id);

        struct l_genl_msg *const msg =
                l_genl_msg_new_sized(MPTCP_PM_CMD_DEL_ADDR, payload_size);

        bool const appended =
                l_genl_msg_enter_nested(msg,
                                        NLA_F_NESTED | MPTCP_PM_ATTR_ADDR)
                && l_genl_msg_append_attr(
                        msg,
                        MPTCP_PM_ADDR_ATTR_ID,
                        sizeof(address_id),
                        &address_id)
                && l_genl_msg_leave_nested(msg);

        if (!appended) {
                l_genl_msg_unref(msg);

                return ENOMEM;
        }

        return l_genl_family_send(pm->family,
                                  msg,
                                  mptcpd_family_send_callback,
                                  "remove_addr", /* user data */
                                  NULL  /* destroy */) == 0;
}

static int upstream_get_addr(struct mptcpd_pm *pm,
                             mptcpd_aid_t address_id,
                             mptcpd_kpm_get_addr_cb_t callback,
                             void *data,
                             mptcpd_complete_func_t complete)
{
        /*
          Payload (nested):
              Local address ID
         */

        size_t const payload_size = MPTCPD_NLA_ALIGN(address_id);

        struct l_genl_msg *const msg =
                l_genl_msg_new_sized(MPTCP_PM_CMD_GET_ADDR,
                                     payload_size);

        bool const appended =
                l_genl_msg_enter_nested(msg,
                                        NLA_F_NESTED | MPTCP_PM_ATTR_ADDR)
                && l_genl_msg_append_attr(
                        msg,
                        MPTCP_PM_ADDR_ATTR_ID,
                        sizeof(address_id),
                        &address_id)
                && l_genl_msg_leave_nested(msg);

        if (!appended) {
                l_genl_msg_unref(msg);

                return ENOMEM;
        }

        struct get_addr_user_callback *const cb =
                l_new(struct get_addr_user_callback, 1);

        cb->get_addr = callback;
        cb->data     = data;
        cb->complete = complete;
        cb->dump     = false;

        return l_genl_family_send(
                pm->family,
                msg,
                get_addr_callback,
                cb,     /* user data */
                get_addr_user_callback_free  /* destroy */) == 0;
}

static int upstream_dump_addrs(struct mptcpd_pm *pm,
                               mptcpd_kpm_get_addr_cb_t callback,
                               void *data,
                               mptcpd_complete_func_t complete)
{
        /*
          Payload:
              NONE
         */

        struct l_genl_msg *const msg =
                l_genl_msg_new(MPTCP_PM_CMD_GET_ADDR);

        struct get_addr_user_callback *const cb =
                l_new(struct get_addr_user_callback, 1);

        cb->get_addr = callback;
        cb->data     = data;
        cb->complete = complete;
        cb->dump     = true;

        return l_genl_family_dump(
                pm->family,
                msg,
                get_addr_callback,
                cb,     /* user data */
                get_addr_user_callback_free  /* destroy */) == 0;
}

static int upstream_flush_addrs(struct mptcpd_pm *pm)
{
        /*
          Payload:
              NONE
         */

        struct l_genl_msg *const msg =
                l_genl_msg_new(MPTCP_PM_CMD_FLUSH_ADDRS);

        return l_genl_family_send(pm->family,
                                  msg,
                                  mptcpd_family_send_callback,
                                  "flush_addrs", /* user data */
                                  NULL  /* destroy */) == 0;
}

static int upstream_set_limits(struct mptcpd_pm *pm,
                               struct mptcpd_limit const *limits,
                               size_t len)
{
        if (limits == NULL || len == 0)
                return EINVAL;  // Nothing to set.

        /*
          Payload:
              Maximum number of advertised addresses to receive/accept
              from peer (optional)
              Maximum number of subflows to create (optional)
         */

        size_t const payload_size = len * MPTCPD_NLA_ALIGN(limits->limit);

        struct l_genl_msg *const msg =
                l_genl_msg_new_sized(MPTCP_PM_CMD_SET_LIMITS,
                                     payload_size);

        for (struct mptcpd_limit const *l = limits;
             l != limits + len;
             ++l) {
                uint16_t const type = mptcpd_to_kernel_limit(l->type);

                if (!l_genl_msg_append_attr(msg,
                                            type,
                                            sizeof(l->limit),
                                            &l->limit)) {
                        l_genl_msg_unref(msg);

                        return ENOMEM;
                }
        }

        return l_genl_family_send(pm->family,
                                  msg,
                                  mptcpd_family_send_callback,
                                  "set_limits", /* user data */
                                  NULL  /* destroy */) == 0;
}

static int upstream_get_limits(struct mptcpd_pm *pm,
                               mptcpd_pm_get_limits_cb callback,
                               void *data)
{
        /*
          Payload:
              NONE
         */

        struct l_genl_msg *const msg =
                l_genl_msg_new(MPTCP_PM_CMD_GET_LIMITS);

        struct get_limits_user_callback *const cb =
                l_new(struct get_limits_user_callback, 1);

        cb->get_limits = callback;
        cb->data       = data;

        return l_genl_family_send(pm->family,
                                  msg,
                                  get_limits_callback,
                                  cb,     /* user data */
                                  l_free  /* destroy */) == 0;
}

static int upstream_set_flags(struct mptcpd_pm *pm,
                              struct sockaddr const *addr,
                              mptcpd_flags_t flags)
{
        /*
          Payload (nested):
              Local address family
              Local address
              Flags
         */

        /*
          The MPTCP_PM_ADDR_FLAG_SIGNAL flag is required when a port
          is specified.  Make sure it is set.
        */
        uint16_t const port = mptcpd_get_port_number(addr);
        if (port != 0)
                flags |= MPTCP_PM_ADDR_FLAG_SIGNAL;

        struct addr_info info = {
                .addr  = addr,
                .flags = flags
        };

        // Types chosen to match MPTCP genl API.
        size_t const payload_size =
                MPTCPD_NLA_ALIGN(uint16_t)    // family
                + MPTCPD_NLA_ALIGN_ADDR(addr)
                + MPTCPD_NLA_ALIGN(flags);

        struct l_genl_msg *const msg =
                l_genl_msg_new_sized(MPTCP_PM_CMD_SET_FLAGS,
                                     payload_size);

        if (!append_local_addr_attr(msg, &info)) {
                l_genl_msg_unref(msg);

                return ENOMEM;
        }

        return l_genl_family_send(pm->family,
                                  msg,
                                  mptcpd_family_send_callback,
                                  "set_flags", /* user data */
                                  NULL  /* destroy */) == 0;
}

// ---------------------------------------------------------------------

static struct mptcpd_pm_cmd_ops const cmd_ops =
{
        .add_addr       = upstream_announce,
        .remove_addr    = upstream_remove,
        .add_subflow    = upstream_add_subflow,
        .remove_subflow = upstream_remove_subflow,
        .set_backup     = upstream_set_backup,
};

static struct mptcpd_kpm_cmd_ops const kcmd_ops =
{
        .add_addr    = upstream_add_addr,
        .remove_addr = upstream_remove_addr,
        .get_addr    = upstream_get_addr,
        .dump_addrs  = upstream_dump_addrs,
        .flush_addrs = upstream_flush_addrs,
        .set_limits  = upstream_set_limits,
        .get_limits  = upstream_get_limits,
        .set_flags   = upstream_set_flags,
};

static struct mptcpd_netlink_pm const npm = {
        .name     = MPTCP_PM_NAME,
        .group    = MPTCP_PM_EV_GRP_NAME,
        .cmd_ops  = &cmd_ops,
        .kcmd_ops = &kcmd_ops
};

struct mptcpd_netlink_pm const *mptcpd_get_netlink_pm(void)
{
        static char const path[] = MPTCP_SYSCTL_VARIABLE(enabled);
        static char const name[] = "enabled";
        static int  const enable_val = 1;

        if (!mptcpd_is_kernel_mptcp_enabled(path, name, enable_val))
                return NULL;

        return &npm;
}

/*
  Local Variables:
  c-file-style: "linux"
  End:
*/<|MERGE_RESOLUTION|>--- conflicted
+++ resolved
@@ -390,17 +390,11 @@
                 + MPTCPD_NLA_ALIGN(local_id)
                 + MPTCPD_NLA_ALIGN(uint16_t)          // local family
                 + MPTCPD_NLA_ALIGN_ADDR(local_addr)
-<<<<<<< HEAD
+                + MPTCPD_NLA_ALIGN_OPT(local_port)
                 + MPTCPD_NLA_ALIGN(remote_id)
-                + MPTCPD_NLA_ALIGN(sizeof(uint16_t))  // remote family
-                + MPTCPD_NLA_ALIGN_ADDR(remote_addr)
-                + MPTCPD_NLA_ALIGN(sizeof(uint16_t)); // remote port
-=======
-                + MPTCPD_NLA_ALIGN_OPT(local_port)
                 + MPTCPD_NLA_ALIGN(uint16_t)          // remote family
                 + MPTCPD_NLA_ALIGN_ADDR(remote_addr)
                 + MPTCPD_NLA_ALIGN(uint16_t);         // remote port
->>>>>>> ccc77826
 
         struct l_genl_msg *const msg =
                 l_genl_msg_new_sized(MPTCP_PM_CMD_SUBFLOW_CREATE,
@@ -461,11 +455,7 @@
                 + MPTCPD_NLA_ALIGN(uint16_t)          // local port
                 + MPTCPD_NLA_ALIGN(uint16_t)          // remote family
                 + MPTCPD_NLA_ALIGN_ADDR(remote_addr)
-<<<<<<< HEAD
-                + MPTCPD_NLA_ALIGN(sizeof(uint16_t)); // remote port
-=======
                 + MPTCPD_NLA_ALIGN(uint16_t);         // remote port
->>>>>>> ccc77826
 
         struct l_genl_msg *const msg =
                 l_genl_msg_new_sized(MPTCP_PM_CMD_SUBFLOW_DESTROY,
