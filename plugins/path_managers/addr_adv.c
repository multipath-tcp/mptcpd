// SPDX-License-Identifier: BSD-3-Clause
/**
 * @file addr_adv.c
 *
 * @brief MPTCP address advertiser path manager plugin.
 *
 * Copyright (c) 2020, Intel Corporation
 */

#ifdef HAVE_CONFIG_H
# include <mptcpd/config-private.h>
#endif

#include <ell/util.h>  // For L_STRINGIFY needed by ELL log macros.
#include <ell/log.h>

#include <mptcpd/id_manager.h>
#include <mptcpd/network_monitor.h>
#include <mptcpd/path_manager.h>
#include <mptcpd/plugin.h>


static void addr_adv_new_local_address(struct mptcpd_interface const *i,
                                       struct sockaddr const *sa,
                                       struct mptcpd_pm *pm)
{
        struct mptcpd_idm *const idm = mptcpd_pm_get_idm(pm);
        mptcpd_aid_t const id = mptcpd_idm_get_id(idm, sa);

        if (id == 0) {
                l_error("Unable to map addr to ID.");
                return;
        }

        uint32_t       const flags = 0;
        mptcpd_token_t const token = 0;

        if (mptcpd_pm_add_addr(pm, sa, id, flags, i->index, token) != 0)
                l_error("Unable to advertise IP address.");
}

static void addr_adv_delete_local_address(
        struct mptcpd_interface const *i,
        struct sockaddr const *sa,
        struct mptcpd_pm *pm)
{
        (void) i;

        struct mptcpd_idm *const idm = mptcpd_pm_get_idm(pm);
        mptcpd_aid_t const id = mptcpd_idm_remove_id(idm, sa);

        if (id == 0) {
                // Not necessarily an error.
                l_info("No address ID associated with addr.");
                return;
        }

        mptcpd_token_t const token = 0;

        if (mptcpd_pm_remove_addr(pm, id, token) != 0)
                l_error("Unable to stop advertising IP address.");
}

static struct mptcpd_plugin_ops const pm_ops = {
        .new_local_address    = addr_adv_new_local_address,
        .delete_local_address = addr_adv_delete_local_address
};

static int addr_adv_init(struct mptcpd_pm *pm)
{
        (void) pm;

        static char const name[] = "addr_adv";

        if (!mptcpd_plugin_register_ops(name, &pm_ops)) {
                l_error("Failed to initialize address advertiser "
                        "path manager plugin.");

                return -1;
        }

        l_info("MPTCP address advertiser path manager initialized.");

        return 0;
}

static void addr_adv_exit(struct mptcpd_pm *pm)
{
<<<<<<< HEAD
        (void) pm;

        mptcpd_idm_destroy(_idm);

=======
>>>>>>> 5b47c42c
        l_info("MPTCP address advertiser path manager exited.");
}

MPTCPD_PLUGIN_DEFINE(addr_adv,
                     "Address advertiser path manager",
                     MPTCPD_PLUGIN_PRIORITY_DEFAULT,
                     addr_adv_init,
                     addr_adv_exit)


/*
  Local Variables:
  c-file-style: "linux"
  End:
*/<|MERGE_RESOLUTION|>--- conflicted
+++ resolved
@@ -86,13 +86,6 @@
 
 static void addr_adv_exit(struct mptcpd_pm *pm)
 {
-<<<<<<< HEAD
-        (void) pm;
-
-        mptcpd_idm_destroy(_idm);
-
-=======
->>>>>>> 5b47c42c
         l_info("MPTCP address advertiser path manager exited.");
 }
 
